--- conflicted
+++ resolved
@@ -940,10 +940,6 @@
     if not args:
         args = parser.parse_args(arglist)
 
-<<<<<<< HEAD
-    l2c = latex2cs(args.texfile, verbose=args.verbose, lib_dir=args.lib_dir, add_wrap=args.add_wrap, use_sections=args.use_sections)
-=======
-    l2c = latex2cs(args.texfile, verbose=(args.verbose or False), lib_dir=args.lib_dir, add_wrap=args.add_wrap)
->>>>>>> 72bcaf13
+    l2c = latex2cs(args.texfile, verbose=(args.verbose or False), lib_dir=args.lib_dir, add_wrap=args.add_wrap, use_sections=args.use_sections)
     l2c.convert(ofn=args.output)
 
